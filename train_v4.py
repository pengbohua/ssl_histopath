--- conflicted
+++ resolved
@@ -597,19 +597,10 @@
         # transforms.RandomApply([GaussianBlur([.1, 2.])]),
         transforms.Normalize((178.7028, 136.7650, 176.1714), (59.4574, 70.1370, 53.8638))
     )
-<<<<<<< HEAD
-    test_transform = transforms.Compose([
-        transforms.ToPILImage(),
-        transforms.CenterCrop((32, 32)),
-        transforms.ToTensor(),
-        transforms.Normalize((178.7028, 136.7650, 176.1714), (59.4574, 70.1370, 53.8638))]
-=======
 
     test_transform = nn.Sequential(
         transforms.CenterCrop((32, 32)),
-        transforms.Normalize((178.7028, 136.7650, 176.1714), (59.4574, 70.1370, 53.8638))
->>>>>>> 645f4748
-    )
+        transforms.Normalize((178.7028, 136.7650, 176.1714), (59.4574, 70.1370, 53.8638)))
 
     train_h5 = h5py.File(train_dir, 'r')
     test_h5 = h5py.File(test_dir, 'r')
