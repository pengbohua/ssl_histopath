--- conflicted
+++ resolved
@@ -678,42 +678,24 @@
                    args.results_dir + '/triplet_path_v4.pth')
 
     print('-------------- Start Finetuning for 100 epochs (linear evaluation protocol) --------')
-<<<<<<< HEAD
-    linear_eva_model = ClassificationNetwork(model.module.encoder_k.net[:8], outdim=2, linear_protocol=True).cuda()
-=======
-
-    linear_eva_model = ClassificationNetwork(model.module.encoder_k.net[:9], outdim=2, linear_protocol=False)
->>>>>>> ce32e416
+
+    linear_eva_model = ClassificationNetwork(model.module.encoder_k.net[:9], outdim=2, linear_protocol=False).cuda()
     linear_eva_model = DDP(linear_eva_model, device_ids=[local_rank], output_device=local_rank)
 
     eva_optimizer = torch.optim.Adam(linear_eva_model.parameters(), lr=0.1, weight_decay=args.wd)
 
     loss, top1_acc= linear_finetune(20, linear_eva_model, valid_loader, eva_optimizer, args, train=True,
                                                logging='linear_eva')
-<<<<<<< HEAD
     test_loss, test_top1_acc = linear_finetune(1, linear_eva_model, test_loader, None, args, train=False, logging='linear_test')
 
     print('-------------- Start Finetuning for 100 epochs (finetune everything) --------')
-    finetune_model = ClassificationNetwork(model.module.encoder_k.net[:8], outdim=2, linear_protocol=False).cuda()
-=======
-    print('linear eval',top1_acc)
-    test_loss, test_top1_acc, test_top5_acc = linear_finetune(1, linear_eva_model, test_loader, None, train=False)
-
-    print('-------------- Start Finetuning for 100 epochs (finetune everything) --------')
-
-    finetune_model = ClassificationNetwork(model.module.encoder_k.net[:9], outdim=2, linear_protocol=False)
->>>>>>> ce32e416
+
+
+    finetune_model = ClassificationNetwork(model.module.encoder_k.net[:9], outdim=2, linear_protocol=False).cuda()
     finetune_model = DDP(finetune_model, device_ids=[local_rank], output_device=local_rank)
 
     finetune_optimizer = torch.optim.Adam(linear_eva_model.parameters(), lr=0.1, weight_decay=args.wd)
 
-<<<<<<< HEAD
-    _, _ = linear_finetune(50, linear_eva_model, valid_loader, finetune_optimizer, args, train=True, logging='finetune_all_train')
+    f_loss, f_top1 = linear_finetune(50, linear_eva_model, valid_loader, finetune_optimizer, args, train=True, logging='finetune_all_train')
     f_test_loss, f_test_top1_acc = linear_finetune(1, linear_eva_model, test_loader, None, args, train=False,
                                                                     logging='finetune_all_test')
-=======
-    f_loss, f_top1, _ = linear_finetune(100, linear_eva_model, valid_loader, finetune_optimizer, args, train=True)
-    print('fully finetune', f_top1)
-    f_test_loss, f_test_top1_acc, f_test_top5_acc = linear_finetune(1, linear_eva_model, test_loader, None, train=False,
-                                                                        logging='finetune')
->>>>>>> ce32e416
